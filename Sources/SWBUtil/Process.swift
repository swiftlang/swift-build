//===----------------------------------------------------------------------===//
//
// This source file is part of the Swift open source project
//
// Copyright (c) 2025 Apple Inc. and the Swift project authors
// Licensed under Apache License v2.0 with Runtime Library Exception
//
// See http://swift.org/LICENSE.txt for license information
// See http://swift.org/CONTRIBUTORS.txt for the list of Swift project authors
//
//===----------------------------------------------------------------------===//

public import Foundation
import SWBLibc

#if os(Windows)
public typealias pid_t = Int32
#endif

#if !canImport(Darwin)
extension ProcessInfo {
    public var isMacCatalystApp: Bool {
        false
    }
}
#endif

#if (!canImport(Foundation.NSTask) || targetEnvironment(macCatalyst)) && canImport(Darwin)
public final class Process {
    public enum TerminationReason: Int {
        case exit = 1
        case uncaughtSignal = 2
    }

    public var currentDirectoryURL: URL?
    public var executableURL: URL?
    public var arguments: [String]?
    public var environment: [String: String]?
    public var processIdentifier: Int32 { -1 }
    public var standardError: Any?
    public var standardInput: Any?
    public var standardOutput: Any?
    public var isRunning: Bool { false }
    public var terminationStatus: Int32 { -1 }
    public var terminationReason: TerminationReason { .exit }
    public var terminationHandler: ((Process) -> Void)?
    public var qualityOfService: QualityOfService = .default

    public init() {
    }

    public func terminate() {
    }

    public func waitUntilExit() {
    }

    public func run() throws {
        throw StubError.error("Process spawning is unavailable")
    }
}
#else
public typealias Process = Foundation.Process
#endif

extension Process {
    public static var hasUnsafeWorkingDirectorySupport: Bool {
        get throws {
            switch try ProcessInfo.processInfo.hostOperatingSystem() {
            case .linux:
                // Amazon Linux 2 has glibc 2.26, and glibc 2.29 is needed for posix_spawn_file_actions_addchdir_np support
                FileManager.default.contents(atPath: "/etc/system-release").map { String(decoding: $0, as: UTF8.self) == "Amazon Linux release 2 (Karoo)\n" } ?? false
<<<<<<< HEAD
=======
            case .openbsd:
                true
>>>>>>> 1b2d8278
            default:
                false
            }
        }
    }
}

extension Process {
    public static func getOutput(url: URL, arguments: [String], currentDirectoryURL: URL? = nil, environment: Environment? = nil, interruptible: Bool = true) async throws -> Processes.ExecutionResult {
        if #available(macOS 15, iOS 18, tvOS 18, watchOS 11, visionOS 2, *) {
            // Extend the lifetime of the pipes to avoid file descriptors being closed until the AsyncStream is finished being consumed.
            return try await withExtendedLifetime((Pipe(), Pipe())) { (stdoutPipe, stderrPipe) in
                let (exitStatus, output) = try await _getOutput(url: url, arguments: arguments, currentDirectoryURL: currentDirectoryURL, environment: environment, interruptible: interruptible) { process in
                    let stdoutStream = process.makeStream(for: \.standardOutputPipe, using: stdoutPipe)
                    let stderrStream = process.makeStream(for: \.standardErrorPipe, using: stderrPipe)
                    return (stdoutStream, stderrStream)
                } collect: { (stdoutStream, stderrStream) in
                    let stdoutData = try await stdoutStream.collect()
                    let stderrData = try await stderrStream.collect()
                    return (stdoutData: stdoutData, stderrData: stderrData)
                }
                return Processes.ExecutionResult(exitStatus: exitStatus, stdout: Data(output.stdoutData), stderr: Data(output.stderrData))
            }
        } else {
            // Extend the lifetime of the pipes to avoid file descriptors being closed until the AsyncStream is finished being consumed.
            return try await withExtendedLifetime((Pipe(), Pipe())) { (stdoutPipe, stderrPipe) in
                let (exitStatus, output) = try await _getOutput(url: url, arguments: arguments, currentDirectoryURL: currentDirectoryURL, environment: environment, interruptible: interruptible) { process in
                    let stdoutStream = process._makeStream(for: \.standardOutputPipe, using: stdoutPipe)
                    let stderrStream = process._makeStream(for: \.standardErrorPipe, using: stderrPipe)
                    return (stdoutStream, stderrStream)
                } collect: { (stdoutStream, stderrStream) in
                    let stdoutData = try await stdoutStream.collect()
                    let stderrData = try await stderrStream.collect()
                    return (stdoutData: stdoutData, stderrData: stderrData)
                }
                return Processes.ExecutionResult(exitStatus: exitStatus, stdout: Data(output.stdoutData), stderr: Data(output.stderrData))
            }
        }
    }

    public static func getMergedOutput(url: URL, arguments: [String], currentDirectoryURL: URL? = nil, environment: Environment? = nil, interruptible: Bool = true) async throws -> (exitStatus: Processes.ExitStatus, output: Data) {
        if #available(macOS 15, iOS 18, tvOS 18, watchOS 11, visionOS 2, *) {
            // Extend the lifetime of the pipe to avoid file descriptors being closed until the AsyncStream is finished being consumed.
            return try await withExtendedLifetime(Pipe()) { pipe in
                let (exitStatus, output) = try await _getOutput(url: url, arguments: arguments, currentDirectoryURL: currentDirectoryURL, environment: environment, interruptible: interruptible) { process in
                    process.standardOutputPipe = pipe
                    process.standardErrorPipe = pipe
                    return pipe.fileHandleForReading.bytes()
                } collect: { stream in
                    try await stream.collect()
                }
                return (exitStatus: exitStatus, output: Data(output))
            }
        } else {
            // Extend the lifetime of the pipe to avoid file descriptors being closed until the AsyncStream is finished being consumed.
            return try await withExtendedLifetime(Pipe()) { pipe in
                let (exitStatus, output) = try await _getOutput(url: url, arguments: arguments, currentDirectoryURL: currentDirectoryURL, environment: environment, interruptible: interruptible) { process in
                    process.standardOutputPipe = pipe
                    process.standardErrorPipe = pipe
                    return pipe.fileHandleForReading._bytes()
                } collect: { stream in
                    try await stream.collect()
                }
                return (exitStatus: exitStatus, output: Data(output))
            }
        }
    }

    private static func _getOutput<T, U>(url: URL, arguments: [String], currentDirectoryURL: URL?, environment: Environment?, interruptible: Bool, setup: (Process) -> T, collect: (T) async throws -> U) async throws -> (exitStatus: Processes.ExitStatus, output: U) {
        let executableFilePath = try url.standardizedFileURL.filePath

        let process = Process()
        process.executableURL = url
        process.arguments = arguments
        if let currentDirectoryURL {
            process.currentDirectoryURL = currentDirectoryURL
        }
        process.environment = environment.map { .init($0) } ?? nil

        if try currentDirectoryURL != nil && hasUnsafeWorkingDirectorySupport {
            throw try RunProcessLaunchError(process, context: "Foundation.Process working directory support is not thread-safe")
        }

        if try !localFS.isExecutable(executableFilePath) {
            throw try RunProcessLaunchError(process, context: "\(executableFilePath.str) is not an executable file")
        }

        let streams = setup(process)

        async let outputTask = await collect(streams)

        try await process.run(interruptible: interruptible)

        let output = try await outputTask

        #if !canImport(Darwin)
        // Clear the pipes to prevent file descriptor leaks on platforms using swift-corelibs-foundation
        // This asserts on Darwin
        process.standardOutputPipe = nil
        process.standardErrorPipe = nil
        #endif

        return try (.init(process), output)
    }

    public static func run(url: URL, arguments: [String], currentDirectoryURL: URL? = nil, environment: Environment? = nil, interruptible: Bool = true) async throws -> Processes.ExitStatus {
        try await getOutput(url: url, arguments: arguments, currentDirectoryURL: currentDirectoryURL, environment: environment, interruptible: interruptible).exitStatus
    }
}

/// Utilities for working with processes.
//
// NOTE: This is currently just a namespace. We would like to use Process, but it conflicts with one from the Swift stdlib.
public enum Processes: Sendable {
    /// Captures the execution result of a process, including its exit status, and standard output and standard error data.
    public struct ExecutionResult: Sendable {
        public let exitStatus: ExitStatus
        public let stdout: Data
        public let stderr: Data

        public init(exitStatus: ExitStatus, stdout: Data, stderr: Data) {
            self.exitStatus = exitStatus
            self.stdout = stdout
            self.stderr = stderr
        }
    }

    public enum ExitStatus: Hashable, Equatable, Sendable {
        case exit(_ code: Int32)
        case uncaughtSignal(_ signal: Int32)

        public init?(rawValue: Int32) {
            #if os(Windows)
            let dwExitCode = DWORD(bitPattern: rawValue)
            // Do the same thing as swift-corelibs-foundation (the input value is the GetExitCodeProcess return value)
            if (dwExitCode & 0xF0000000) == 0x80000000     // HRESULT
                || (dwExitCode & 0xF0000000) == 0xC0000000 // NTSTATUS
                || (dwExitCode & 0xF0000000) == 0xE0000000 // NTSTATUS (Customer)
                || dwExitCode == 3 {
                self = .uncaughtSignal(Int32(dwExitCode & 0x3FFFFFFF))
            } else {
                self = .exit(Int32(bitPattern: UInt32(dwExitCode)))
            }
            #else
            func WSTOPSIG(_ status: Int32) -> Int32 {
                return status >> 8
            }

            func WIFCONTINUED(_ status: Int32) -> Bool {
                return _WSTATUS(status) == 0x7f && WSTOPSIG(status) == 0x13
            }

            func WIFSTOPPED(_ status: Int32) -> Bool {
                return _WSTATUS(status) == 0x7f && WSTOPSIG(status) != 0x13
            }

            func WIFEXITED(_ status: Int32) -> Bool {
                return _WSTATUS(status) == 0
            }

            func _WSTATUS(_ status: Int32) -> Int32 {
                return status & 0x7f
            }

            func WIFSIGNALED(_ status: Int32) -> Bool {
                return (_WSTATUS(status) != 0) && (_WSTATUS(status) != 0x7f)
            }

            func WEXITSTATUS(_ status: Int32) -> Int32 {
                return (status >> 8) & 0xff
            }

            func WTERMSIG(_ status: Int32) -> Int32 {
                return status & 0x7f
            }

            if WIFSIGNALED(rawValue) {
                self = .uncaughtSignal(WTERMSIG(rawValue))
            } else if WIFEXITED(rawValue) {
                self = .exit(WEXITSTATUS(rawValue))
            } else {
                assert(WIFCONTINUED(rawValue) || WIFSTOPPED(rawValue))
                return nil
            }
            #endif
        }

        public var isSuccess: Bool {
            switch self {
            case let .exit(exitStatus):
                return exitStatus == 0
            case .uncaughtSignal:
                return false
            }
        }

        public var wasSignaled: Bool {
            switch self {
            case .exit:
                return false
            case .uncaughtSignal:
                return true
            }
        }

        /// Returns whether the exit status represents a POSIX signal number corresponding to user-initiated cancellation of a process (SIGINT or SIGKILL).
        public var wasCanceled: Bool {
            switch self {
            case .exit:
                return false
            case let .uncaughtSignal(signal):
                #if os(Windows)
                // Windows doesn't support the concept of signals, so just always return false for now.
                return false
                #else
                return signal == SIGINT || signal == SIGKILL
                #endif
            }
        }
    }
}

extension Processes.ExitStatus {
    public init(_ process: Process) throws {
        assert(!process.isRunning)
        switch process.terminationReason {
        case .exit:
            self = .exit(process.terminationStatus)
        case .uncaughtSignal:
            self = .uncaughtSignal(process.terminationStatus)
#if canImport(Foundation.NSTask) || !canImport(Darwin)
        @unknown default:
            throw StubError.error("Process terminated with unknown termination reason value: \(process.terminationReason)")
#endif
        }
    }
}

extension Processes.ExitStatus: CustomStringConvertible {
    public var description: String {
        switch self {
        case let .exit(status):
            return "exited with status \(status)"
        case let .uncaughtSignal(signal):
            return "terminated with uncaught signal \(signal)"
        }
    }
}

public protocol RunProcessError: Sendable {
    var args: [String] { get }
    var workingDirectory: Path? { get }
    var environment: Environment { get }
}

extension RunProcessError {
    fileprivate var commandIdentityPrefixString: String {
        let fullArgs: [String]
        if !environment.isEmpty {
            fullArgs = ["env"] + [String: String](environment).sorted(byKey: <).map { key, value in "\(key)=\(value)" } + args
        } else {
            fullArgs = args
        }

        let commandString = UNIXShellCommandCodec(encodingStrategy: .singleQuotes, encodingBehavior: .fullCommandLine).encode(fullArgs)
        let fullCommandString: String
        if let workingDirectory {
            let directoryCommandString = UNIXShellCommandCodec(encodingStrategy: .singleQuotes, encodingBehavior: .fullCommandLine).encode(["cd", workingDirectory.str])
            fullCommandString = "(\([directoryCommandString, commandString].joined(separator: " && ")))"
        } else {
            fullCommandString = commandString
        }

        return "The command `\(fullCommandString)`"
    }
}

public struct RunProcessLaunchError: Error, RunProcessError {
    public let args: [String]
    public let workingDirectory: Path?
    public let environment: Environment
    public let context: String

    public init(args: [String], workingDirectory: Path?, environment: Environment, context: String) {
        self.args = args
        self.workingDirectory = workingDirectory
        self.environment = environment
        self.context = context
    }

    public init(_ process: Process, context: String) throws {
        self.args = ((process.executableURL?.path).map { [$0] } ?? []) + (process.arguments ?? [])
        self.workingDirectory = try process.currentDirectoryURL?.filePath
        self.environment = process.environment.map { .init($0) } ?? .init()
        self.context = context
    }
}

extension RunProcessLaunchError: CustomStringConvertible, LocalizedError {
    public var description: String {
        return "\(commandIdentityPrefixString) failed to launch. \(context)."
    }

    public var errorDescription: String? {
        return description
    }
}

public struct RunProcessNonZeroExitError: Error, RunProcessError {
    public let args: [String]
    public let workingDirectory: Path?
    public let environment: Environment
    public let status: Processes.ExitStatus

    public enum Output: Sendable {
        case separate(stdout: ByteString, stderr: ByteString)
        case merged(ByteString)
    }

    public let output: Output?

    public init(args: [String], workingDirectory: Path?, environment: Environment, status: Processes.ExitStatus, mergedOutput: ByteString) {
        self.init(args: args, workingDirectory: workingDirectory, environment: environment, status: status, output: .merged(mergedOutput))
    }

    public init(args: [String], workingDirectory: Path?, environment: Environment, status: Processes.ExitStatus, stdout: ByteString, stderr: ByteString) {
        self.init(args: args, workingDirectory: workingDirectory, environment: environment, status: status, output: .separate(stdout: stdout, stderr: stderr))
    }

    public init(args: [String], workingDirectory: Path?, environment: Environment, status: Processes.ExitStatus, output: Output) {
        self.args = args
        self.workingDirectory = workingDirectory
        self.environment = environment
        self.status = status
        self.output = output
    }

    public init?(_ process: Process) throws {
        self.args = ((process.executableURL?.path).map { [$0] } ?? []) + (process.arguments ?? [])
        self.workingDirectory = try process.currentDirectoryURL?.filePath
        self.environment = process.environment.map { .init($0) } ?? .init()
        self.status = try .init(process)
        self.output = nil
        if self.status.isSuccess {
            return nil
        }
    }
}

extension RunProcessNonZeroExitError: CustomStringConvertible, LocalizedError {
    public var description: String {
        let message = "\(commandIdentityPrefixString) \(status)."
        switch output {
        case let .separate(stdout, stderr) where !stdout.isEmpty || !stderr.isEmpty:
            return message + [
                !stdout.isEmpty ? " The command's standard output was:\n\n\(stdout.asString)" : nil,
                !stderr.isEmpty ? " The command's standard error was:\n\n\(stderr.asString)" : nil,
            ].compactMap { $0 }.joined(separator: "\n\n")
        case let .merged(output) where !output.isEmpty:
            return message + " The command's output was:\n\n\(output.asString)"
        default:
            return message + " The command had no output."
        }
    }

    public var errorDescription: String? {
        return description
    }
}<|MERGE_RESOLUTION|>--- conflicted
+++ resolved
@@ -70,11 +70,6 @@
             case .linux:
                 // Amazon Linux 2 has glibc 2.26, and glibc 2.29 is needed for posix_spawn_file_actions_addchdir_np support
                 FileManager.default.contents(atPath: "/etc/system-release").map { String(decoding: $0, as: UTF8.self) == "Amazon Linux release 2 (Karoo)\n" } ?? false
-<<<<<<< HEAD
-=======
-            case .openbsd:
-                true
->>>>>>> 1b2d8278
             default:
                 false
             }
