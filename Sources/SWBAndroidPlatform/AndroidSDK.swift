//===----------------------------------------------------------------------===//
//
// This source file is part of the Swift open source project
//
// Copyright (c) 2025 Apple Inc. and the Swift project authors
// Licensed under Apache License v2.0 with Runtime Library Exception
//
// See http://swift.org/LICENSE.txt for license information
// See http://swift.org/CONTRIBUTORS.txt for the list of Swift project authors
//
//===----------------------------------------------------------------------===//

public import SWBUtil
public import Foundation

@_spi(Testing) public struct AndroidSDK: Sendable {
    public let host: OperatingSystem
    public let path: AbsolutePath
    private let ndkInstallations: NDK.Installations

    /// List of NDKs available in this SDK installation, sorted by version number from oldest to newest.
    @_spi(Testing) public var ndks: [NDK] {
        ndkInstallations.ndks
    }

    public var preferredNDK: NDK? {
        ndkInstallations.preferredNDK ?? ndks.last
    }

    init(host: OperatingSystem, path: AbsolutePath, fs: any FSProxy) throws {
        self.host = host
        self.path = path
        self.ndkInstallations = try NDK.findInstallations(host: host, sdkPath: path, fs: fs)
    }

    @_spi(Testing) public struct NDK: Equatable, Sendable {
        public static let minimumNDKVersion = Version(23)

        public let host: OperatingSystem
        public let path: AbsolutePath
        public let version: Version
        public let abis: [String: ABI]
        public let deploymentTargetRange: DeploymentTargetRange

        @_spi(Testing) public init(host: OperatingSystem, path ndkPath: AbsolutePath, fs: any FSProxy) throws {
            self.host = host
            self.path = ndkPath
            self.toolchainPath = try AbsolutePath(validating: path.path.join("toolchains").join("llvm").join("prebuilt").join(Self.hostTag(host)))
            self.sysroot = try AbsolutePath(validating: toolchainPath.path.join("sysroot"))

            let propertiesFile = ndkPath.path.join("source.properties")
            guard fs.exists(propertiesFile) else {
                throw Error.notAnNDK(ndkPath)
            }
<<<<<<< HEAD

            self.version = try NDK.Properties(data: Data(fs.read(propertiesFile))).revision

            let metaPath = ndkPath.path.join("meta")

            guard #available(macOS 14, *) else {
                throw StubError.error("Unsupported macOS version")
            }

=======

            self.version = try NDK.Properties(data: Data(fs.read(propertiesFile))).revision

            let metaPath = ndkPath.path.join("meta")

>>>>>>> 2f3a47ab
            if version < Self.minimumNDKVersion {
                throw Error.unsupportedVersion(path: ndkPath, minimumVersion: Self.minimumNDKVersion)
            }

            self.abis = try JSONDecoder().decode(ABIs.self, from: Data(fs.read(metaPath.join("abis.json"))), configuration: version).abis

            struct PlatformsInfo: Codable {
                let min: Int
                let max: Int
            }

            let platformsInfo = try JSONDecoder().decode(PlatformsInfo.self, from: Data(fs.read(metaPath.join("platforms.json"))))
            deploymentTargetRange = DeploymentTargetRange(min: platformsInfo.min, max: platformsInfo.max)
        }

        public enum Error: Swift.Error, CustomStringConvertible, Sendable {
            case notAnNDK(AbsolutePath)
            case unsupportedVersion(path: AbsolutePath, minimumVersion: Version)
            case noSupportedVersions(minimumVersion: Version)

            public var description: String {
                switch self {
                case let .notAnNDK(path):
                    "Package at path '\(path.path.str)' is not an Android NDK (no source.properties file)"
                case let .unsupportedVersion(path, minimumVersion):
                    "Android NDK version at path '\(path.path.str)' is not supported (r\(minimumVersion.description) or later required)"
                case let .noSupportedVersions(minimumVersion):
                    "All installed NDK versions are not supported (r\(minimumVersion.description) or later required)"
                }
            }
        }

        struct Properties {
            let properties: JavaProperties
            let revision: Version

            init(data: Data) throws {
                properties = try .init(data: data)
                guard properties["Pkg.Desc"] == "Android NDK" else {
                    throw StubError.error("Package is not an Android NDK")
                }
                revision = try Version(properties["Pkg.BaseRevision"] ?? properties["Pkg.Revision"] ?? "")
            }
        }

        struct ABIs: DecodableWithConfiguration {
            let abis: [String: ABI]
<<<<<<< HEAD

            init(from decoder: any Decoder, configuration: Version) throws {
                struct DynamicCodingKey: CodingKey {
                    var stringValue: String
                    
                    init?(stringValue: String) {
                        self.stringValue = stringValue
                    }
                    
                    let intValue: Int? = nil

=======

            init(from decoder: any Decoder, configuration: Version) throws {
                struct DynamicCodingKey: CodingKey {
                    var stringValue: String
                    
                    init?(stringValue: String) {
                        self.stringValue = stringValue
                    }
                    
                    let intValue: Int? = nil

>>>>>>> 2f3a47ab
                    init?(intValue: Int) {
                        nil
                    }
                }
                let container = try decoder.container(keyedBy: DynamicCodingKey.self)
                abis = try Dictionary(uniqueKeysWithValues: container.allKeys.map { try ($0.stringValue, container.decode(ABI.self, forKey: $0, configuration: configuration)) })
            }
        }

        @_spi(Testing) public struct ABI: DecodableWithConfiguration, Equatable, Sendable {
            @_spi(Testing) public enum Bitness: Int, Codable, Equatable, Sendable {
                case bits32 = 32
                case bits64 = 64
            }

            public let bitness: Bitness
            public let `default`: Bool
            public let deprecated: Bool
            public let proc: String
            public let arch: String
            public let triple: String
            public let llvm_triple: LLVMTriple
            public let min_os_version: Int

            enum CodingKeys: String, CodingKey {
                case bitness
                case `default` = "default"
                case deprecated
                case proc
                case arch
                case triple
                case llvm_triple = "llvm_triple"
                case min_os_version = "min_os_version"
            }

            public init(from decoder: any Decoder, configuration ndkVersion: Version) throws {
                let container = try decoder.container(keyedBy: CodingKeys.self)
                self.bitness = try container.decode(Bitness.self, forKey: .bitness)
                self.default = try container.decode(Bool.self, forKey: .default)
                self.deprecated = try container.decode(Bool.self, forKey: .deprecated)
                self.proc = try container.decode(String.self, forKey: .proc)
                self.arch = try container.decode(String.self, forKey: .arch)
                self.triple = try container.decode(String.self, forKey: .triple)
                self.llvm_triple = try container.decode(LLVMTriple.self, forKey: .llvm_triple)
                self.min_os_version = try container.decodeIfPresent(Int.self, forKey: .min_os_version) ?? {
                    if ndkVersion < Version(27) {
                        return 21 // min_os_version wasn't present prior to NDKr27, fill it in with 21, which is the appropriate value
                    } else {
                        throw DecodingError.valueNotFound(Int.self, .init(codingPath: container.codingPath, debugDescription: "No value associated with key \(CodingKeys.min_os_version) (\"\(CodingKeys.min_os_version.rawValue)\")."))
                    }
                }()
            }
        }

        @_spi(Testing) public struct DeploymentTargetRange: Equatable, Sendable {
            public let min: Int
            public let max: Int
        }

        public let toolchainPath: AbsolutePath
        public let sysroot: AbsolutePath

        private static func hostTag(_ host: OperatingSystem) -> String? {
            switch host {
            case .windows:
                // Also works on Windows on ARM via Prism binary translation.
                "windows-x86_64"
            case .macOS:
                // Despite the x86_64 tag in the Darwin name, these are universal binaries including arm64.
                "darwin-x86_64"
            case .linux:
                // Also works on non-x86 archs via binfmt support and qemu (or Rosetta on Apple-hosted VMs).
                "linux-x86_64"
            default:
                nil // unsupported host
            }
        }

        public struct Installations: Sendable {
            private let preferredIndex: Int?
            public let ndks: [NDK]

            init(preferredIndex: Int? = nil, ndks: [NDK]) {
                self.preferredIndex = preferredIndex
                self.ndks = ndks
            }

            public var preferredNDK: NDK? {
                preferredIndex.map { ndks[$0] } ?? ndks.only
            }
        }

        public static func findInstallations(host: OperatingSystem, sdkPath: AbsolutePath, fs: any FSProxy) throws -> Installations {
            if let overridePath = NDK.environmentOverrideLocation {
                return try Installations(ndks: [NDK(host: host, path: overridePath, fs: fs)])
            }

            let ndkBasePath = sdkPath.path.join("ndk")
            guard fs.exists(ndkBasePath) else {
                return Installations(ndks: [])
            }

            var hadUnsupportedVersions: Bool = false
            let ndks = try fs.listdir(ndkBasePath).compactMap({ subdir in
                do {
                    return try NDK(host: host, path: AbsolutePath(validating: ndkBasePath.join(subdir)), fs: fs)
                } catch Error.notAnNDK(_) {
                    return nil
                } catch Error.unsupportedVersion(_, _) {
                    hadUnsupportedVersions = true
                    return nil
                }
            }).sorted(by: \.version)

            // If we have some NDKs but all of them are unsupported, provide a more useful error. Otherwise, simply filter out and ignore the unsupported versions.
            if ndks.isEmpty && hadUnsupportedVersions {
                throw Error.noSupportedVersions(minimumVersion: Self.minimumNDKVersion)
            }

            // Respect Debian alternatives
            let preferredIndex: Int?
            if sdkPath == AndroidSDK.defaultDebianLocation, let ndkLinkPath = AndroidSDK.NDK.defaultDebianLocation {
                preferredIndex = try ndks.firstIndex(where: { try $0.path.path == fs.realpath(ndkLinkPath.path) })
            } else {
                preferredIndex = nil
            }

            return Installations(preferredIndex: preferredIndex, ndks: ndks)
        }
    }

    public static func findInstallations(host: OperatingSystem, fs: any FSProxy) async throws -> [AndroidSDK] {
        var paths: [AbsolutePath] = []
        if let path = AndroidSDK.environmentOverrideLocation {
            paths.append(path)
        }
        if let path = try AndroidSDK.defaultAndroidStudioLocation(host: host) {
            paths.append(path)
        }
        if let path = AndroidSDK.defaultDebianLocation, host == .linux {
            paths.append(path)
        }
        return try paths.compactMap { path in
            guard fs.exists(path.path) else {
                return nil
            }
            return try AndroidSDK(host: host, path: path, fs: fs)
        }
    }
}

fileprivate extension AndroidSDK.NDK {
    /// The location of the Android NDK based on the `ANDROID_NDK_ROOT` environment variable (falling back to the deprecated but well known `ANDROID_NDK_HOME`).
    /// - seealso: [Configuring NDK Path](https://github.com/android/ndk-samples/wiki/Configure-NDK-Path#terminologies)
    static var environmentOverrideLocation: AbsolutePath? {
        (getEnvironmentVariable("ANDROID_NDK_ROOT") ?? getEnvironmentVariable("ANDROID_NDK_HOME"))?.nilIfEmpty.map { AbsolutePath($0) } ?? nil
    }

    /// Location of the Android NDK installed by the `google-android-ndk-*-installer` family of packages available in Debian 13 "Trixie" and Ubuntu 24.04 "Noble".
    /// These packages are available in non-free / multiverse and multiple versions can be installed simultaneously.
    static var defaultDebianLocation: AbsolutePath? {
        AbsolutePath("/usr/lib/android-ndk")
    }
}

fileprivate extension AndroidSDK {
    /// The location of the Android SDK based on the `ANDROID_HOME` environment variable (falling back to the deprecated but well known `ANDROID_SDK_ROOT`).
    /// - seealso: [Android environment variables](https://developer.android.com/tools/variables)
    static var environmentOverrideLocation: AbsolutePath? {
        (getEnvironmentVariable("ANDROID_HOME") ?? getEnvironmentVariable("ANDROID_SDK_ROOT"))?.nilIfEmpty.map { AbsolutePath($0) } ?? nil
    }

    static func defaultAndroidStudioLocation(host: OperatingSystem) throws -> AbsolutePath? {
        switch host {
        case .windows:
            // %LOCALAPPDATA%\Android\Sdk
            try FileManager.default.url(for: .applicationSupportDirectory, in: .userDomainMask, appropriateFor: nil, create: false).appendingPathComponent("Android").appendingPathComponent("Sdk").absoluteFilePath
        case .macOS:
            // ~/Library/Android/sdk
            try FileManager.default.url(for: .libraryDirectory, in: .userDomainMask, appropriateFor: nil, create: false).appendingPathComponent("Android").appendingPathComponent("sdk").absoluteFilePath
        case .linux:
            // ~/Android/Sdk
            try AbsolutePath(validating: Path.homeDirectory.join("Android").join("Sdk"))
        default:
            nil
        }
    }

    /// Location of the Android SDK installed by the `google-*` family of packages available in Debian 13 "Trixie" and Ubuntu 24.04 "Noble".
    /// These packages are available in non-free / multiverse and multiple versions can be installed simultaneously.
    static var defaultDebianLocation: AbsolutePath? {
        AbsolutePath("/usr/lib/android-sdk")
    }
}<|MERGE_RESOLUTION|>--- conflicted
+++ resolved
@@ -52,23 +52,11 @@
             guard fs.exists(propertiesFile) else {
                 throw Error.notAnNDK(ndkPath)
             }
-<<<<<<< HEAD
 
             self.version = try NDK.Properties(data: Data(fs.read(propertiesFile))).revision
 
             let metaPath = ndkPath.path.join("meta")
 
-            guard #available(macOS 14, *) else {
-                throw StubError.error("Unsupported macOS version")
-            }
-
-=======
-
-            self.version = try NDK.Properties(data: Data(fs.read(propertiesFile))).revision
-
-            let metaPath = ndkPath.path.join("meta")
-
->>>>>>> 2f3a47ab
             if version < Self.minimumNDKVersion {
                 throw Error.unsupportedVersion(path: ndkPath, minimumVersion: Self.minimumNDKVersion)
             }
@@ -116,7 +104,6 @@
 
         struct ABIs: DecodableWithConfiguration {
             let abis: [String: ABI]
-<<<<<<< HEAD
 
             init(from decoder: any Decoder, configuration: Version) throws {
                 struct DynamicCodingKey: CodingKey {
@@ -128,19 +115,6 @@
                     
                     let intValue: Int? = nil
 
-=======
-
-            init(from decoder: any Decoder, configuration: Version) throws {
-                struct DynamicCodingKey: CodingKey {
-                    var stringValue: String
-                    
-                    init?(stringValue: String) {
-                        self.stringValue = stringValue
-                    }
-                    
-                    let intValue: Int? = nil
-
->>>>>>> 2f3a47ab
                     init?(intValue: Int) {
                         nil
                     }
