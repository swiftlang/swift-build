--- conflicted
+++ resolved
@@ -308,11 +308,7 @@
     }
 
     /// Check that we honor specs which are unsafe to interrupt.
-<<<<<<< HEAD
-    @Test(.requireSDKs(.host), .skipHostOS(.windows, "no bash shell"))
-=======
     @Test(.requireSDKs(.host), .skipHostOS(.windows, "no bash shell"), .skipHostOS(.freebsd, "Currently hangs on FreeBSD"))
->>>>>>> 1b2d8278
     func unsafeToInterrupt() async throws {
         let fs = localFS
         let output = MakePlannedVirtualNode("<WAIT>")
