--- conflicted
+++ resolved
@@ -5880,13 +5880,8 @@
                 results.checkNoDiagnostics()
             }
 
-<<<<<<< HEAD
             // Need to re-codesign based on the embed; existing behavior that we should address too.
-            try await tester.checkBuild(persistent: true, signableTargets: signableTargets) { _ in }
-=======
-            // Need to re-codesign based on the embedd; existing behavior that we should address too.
             try await tester.checkBuild(runDestination: .macOS, persistent: true, signableTargets: signableTargets) { _ in }
->>>>>>> dd5f85ae
 
             // Validate a null build.
             try await tester.checkNullBuild(runDestination: .macOS, persistent: true, signableTargets: signableTargets, excludedTasks: ["ClangStatCache"], diagnosticsToValidate: [.error, .warning])
